--- conflicted
+++ resolved
@@ -6,13 +6,10 @@
 import requests
 from pydantic import ValidationError
 
-<<<<<<< HEAD
+from .model import Preferences, MeterReadings, Reading, Rates
 from .auth import Auth
 from .model import Profile, MeterReadings, Reading, Rates
 from .util import curl_dump
-=======
-from .model import Preferences, MeterReadings, Reading, Rates
->>>>>>> 79766cb1
 
 # Force the log level for easy debugging.
 # None          - Don't force any log level and use the defaults.
@@ -28,16 +25,7 @@
 
 class GreenchoiceApiData:
     def __init__(self, username: str, password: str):
-<<<<<<< HEAD
-        self._resource = BASE_URL
         self.auth = Auth(BASE_URL, username, password)
-=======
-        self._username = username
-        self._password = password
-
-        if not self._check_login():
-            raise AttributeError("Configuration is incomplete")
->>>>>>> 79766cb1
 
         self.result = {}
 
